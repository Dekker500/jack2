--- conflicted
+++ resolved
@@ -1041,21 +1041,10 @@
             }
         }
 
-<<<<<<< HEAD
         return res;
-    } else if (fGraphManager->CheckPorts(src, dst) < 0) {
-        return -1;
-    } else if (fGraphManager->Disconnect(src, dst) == 0) {
-        // Notifications
-        NotifyPortConnect(src, dst, false);
-        return 0;
-    } else {
-=======
-        return ret;
     }
 
     if (fGraphManager->CheckPorts(src, dst) < 0) {
->>>>>>> 760e5477
         return -1;
     }
 
