--- conflicted
+++ resolved
@@ -778,7 +778,6 @@
         goto fail_free_parameters;
     }
 
-<<<<<<< HEAD
     server_ptr->self_connect_mode_constraint.flags = JACK_CONSTRAINT_FLAG_STRICT | JACK_CONSTRAINT_FLAG_FAKE_VALUE;
     server_ptr->self_connect_mode_constraint.constraint.enumeration.count = SELF_CONNECT_MODES_COUNT;
     server_ptr->self_connect_mode_constraint.constraint.enumeration.possible_values_array = server_ptr->self_connect_mode_possible_values;
@@ -812,10 +811,9 @@
     {
         goto fail_free_parameters;
     }
-=======
+
     JackServerGlobals::on_device_acquire = on_device_acquire;
     JackServerGlobals::on_device_release = on_device_release;
->>>>>>> 00a05b84
 
     if (!jackctl_drivers_load(server_ptr))
     {
