/*
  Copyright (C) 2006-2008 Grame

  This program is free software; you can redistribute it and/or modify
  it under the terms of the GNU Lesser General Public License as published by
  the Free Software Foundation; either version 2.1 of the License, or
  (at your option) any later version.

  This program is distributed in the hope that it will be useful,
  but WITHOUT ANY WARRANTY; without even the implied warranty of
  MERCHANTABILITY or FITNESS FOR A PARTICULAR PURPOSE.  See the
  GNU Lesser General Public License for more details.

  You should have received a copy of the GNU Lesser General Public License
  along with this program; if not, write to the Free Software
  Foundation, Inc., 59 Temple Place - Suite 330, Boston, MA 02111-1307, USA.

*/

#ifndef __JackTools__
#define __JackTools__

#ifdef WIN32
#include <windows.h>
#else
#include <sys/types.h>
#include <unistd.h>
#include <dirent.h>
#endif

#ifdef __APPLE__
#include <sys/syslimits.h>
#endif

#include "jslist.h"
#include "driver_interface.h"
#include "JackCompilerDeps.h"
#include "JackError.h"
#include "JackException.h"

#include <string>
#include <algorithm>
#include <vector>
#include <iostream>
#include <fstream>

namespace Jack
{

    /*!
    \brief Utility functions.
    */

    struct SERVER_EXPORT JackTools
    {
        static int GetPID();
        static int GetUID();

        static void KillServer();

        static char* UserDir();
        static char* ServerDir ( const char* server_name, char* server_dir );
        static const char* DefaultServerName();
        static void CleanupFiles ( const char* server_name );
        static int GetTmpdir();
        static void RewriteName ( const char* name, char* new_name );
        
        static void ThrowJackNetException();
    };

    /*!
    \brief Generic monitoring class. Saves data to GnuPlot files ('.plt' and '.log' datafile)

    This template class allows to manipulate monitoring records, and automatically generate the GnuPlot config and data files.
    Operations are RT safe because it uses fixed size data buffers.
    You can set the number of measure points, and the number of records.

    To use it :
    - create a JackGnuPlotMonitor, you can use the data type you want.
    - create a temporary array for your measure
    - once you have filled this array with 'measure points' value, call write() to add it to the record
    - once you've done with your measurment, just call save() to save your data file

    You can also call SetPlotFile() to automatically generate '.plt' file from an options list.

    */

    template <class T> class JackGnuPlotMonitor
    {
        private:
            uint32_t fMeasureCnt;
            uint32_t fMeasurePoints;
            uint32_t fMeasureId;
            T* fCurrentMeasure;
            T** fMeasureTable;
            uint32_t fTablePos;
            std::string fName;

        public:
            JackGnuPlotMonitor ( uint32_t measure_cnt = 512, uint32_t measure_points = 5, std::string name = std::string ( "default" ) )
            {
                jack_log ( "JackGnuPlotMonitor::JackGnuPlotMonitor %u measure points - %u measures", measure_points, measure_cnt );

                fMeasureCnt = measure_cnt;
                fMeasurePoints = measure_points;
                fTablePos = 0;
                fName = name;
                fCurrentMeasure = new T[fMeasurePoints];
                fMeasureTable = new T*[fMeasureCnt];
                for ( uint32_t cnt = 0; cnt < fMeasureCnt; cnt++ )
                {
                    fMeasureTable[cnt] = new T[fMeasurePoints];
                    fill_n ( fMeasureTable[cnt], fMeasurePoints, 0 );
                }
            }

            ~JackGnuPlotMonitor()
            {
                jack_log ( "JackGnuPlotMonitor::~JackGnuPlotMonitor" );

                for ( uint32_t cnt = 0; cnt < fMeasureCnt; cnt++ )
                    delete[] fMeasureTable[cnt];
                delete[] fMeasureTable;
                delete[] fCurrentMeasure;
            }

            T AddNew ( T measure_point )
            {
				fMeasureId = 0;
				return fCurrentMeasure[fMeasureId++] = measure_point;
            }

			uint32_t New()
			{
				return fMeasureId = 0;
			}

            T Add ( T measure_point )
            {
				return fCurrentMeasure[fMeasureId++] = measure_point;
            }

            uint32_t AddLast ( T measure_point )
            {
            	fCurrentMeasure[fMeasureId] = measure_point;
            	fMeasureId = 0;
            	return Write();
            }

            uint32_t Write()
            {
                for ( uint32_t point = 0; point < fMeasurePoints; point++ )
                    fMeasureTable[fTablePos][point] = fCurrentMeasure[point];
                if ( ++fTablePos == fMeasureCnt )
                    fTablePos = 0;
                return fTablePos;
            }

            int Save ( std::string name = std::string ( "" ) )
            {
                std::string filename = ( name.empty() ) ? fName : name;
                filename += ".log";

                jack_log ( "JackGnuPlotMonitor::Save filename %s", filename.c_str() );

                std::ofstream file ( filename.c_str() );

                for ( uint32_t cnt = 0; cnt < fMeasureCnt; cnt++ )
                {
                    for ( uint32_t point = 0; point < fMeasurePoints; point++ )
                        file << fMeasureTable[cnt][point] << " \t";
                    file << std::endl;
                }

                file.close();
                return 0;
            }

            int SetPlotFile ( std::string* options_list = NULL, uint32_t options_number = 0,
                              std::string* field_names = NULL, uint32_t field_number = 0,
                              std::string name = std::string ( "" ) )
            {
                std::string title = ( name.empty() ) ? fName : name;
                std::string plot_filename = title + ".plt";
                std::string data_filename = title + ".log";

                std::ofstream file ( plot_filename.c_str() );

                file << "set multiplot" << std::endl;
                file << "set grid" << std::endl;
                file << "set title \"" << title << "\"" << std::endl;

                for ( uint32_t i = 0; i < options_number; i++ )
                    file << options_list[i] << std::endl;

                file << "plot ";
                for ( uint32_t row = 1; row <= field_number; row++ )
                {
                    file << "\"" << data_filename << "\" using " << row << " title \"" << field_names[row-1] << "\" with lines";
                    file << ( ( row < field_number ) ? ", " : "\n" );
                }

                jack_log ( "JackGnuPlotMonitor::SetPlotFile - Save GnuPlot file to '%s'", plot_filename.c_str() );

                file.close();
                return 0;
            }
    };

    void BuildClientPath(char* path_to_so, int path_len, const char* so_name);
    void PrintLoadError(const char* so_name);
<<<<<<< HEAD

}
=======
 }
>>>>>>> 6a5b752a

#endif<|MERGE_RESOLUTION|>--- conflicted
+++ resolved
@@ -209,11 +209,7 @@
 
     void BuildClientPath(char* path_to_so, int path_len, const char* so_name);
     void PrintLoadError(const char* so_name);
-<<<<<<< HEAD
 
 }
-=======
- }
->>>>>>> 6a5b752a
 
 #endif