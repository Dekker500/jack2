#! /usr/bin/python3
# encoding: utf-8
from __future__ import print_function

import os
import subprocess
import shutil
import re
import sys

from waflib import Logs, Options, Task, Utils
from waflib.Build import BuildContext, CleanContext, InstallContext, UninstallContext

VERSION='1.9.14'
APPNAME='jack'
JACK_API_VERSION = '0.1.0'

# these variables are mandatory ('/' are converted automatically)
top = '.'
out = 'build'

# lib32 variant name used when building in mixed mode
lib32 = 'lib32'

def display_feature(conf, msg, build):
    if build:
        conf.msg(msg, 'yes', color='GREEN')
    else:
        conf.msg(msg, 'no', color='YELLOW')

def check_for_celt(conf):
    found = False
    for version in ['11', '8', '7', '5']:
        define = 'HAVE_CELT_API_0_' + version
        if not found:
            try:
                conf.check_cfg(
                        package='celt >= 0.%s.0' % version,
                        args='--cflags --libs')
                found = True
                conf.define(define, 1)
                continue
            except conf.errors.ConfigurationError:
                pass
        conf.define(define, 0)

    if not found:
        raise conf.errors.ConfigurationError

def options(opt):
    # options provided by the modules
    opt.load('compiler_cxx')
    opt.load('compiler_c')
    opt.load('autooptions');

    opt.load('xcode6')

    opt.recurse('compat')

    # install directories
    opt.add_option('--htmldir', type='string', default=None, help='HTML documentation directory [Default: <prefix>/share/jack-audio-connection-kit/reference/html/')
    opt.add_option('--libdir', type='string', help='Library directory [Default: <prefix>/lib]')
    opt.add_option('--libdir32', type='string', help='32bit Library directory [Default: <prefix>/lib32]')
    opt.add_option('--mandir', type='string', help='Manpage directory [Default: <prefix>/share/man/man1]')

    # options affecting binaries
    opt.add_option('--platform', type='string', default=sys.platform, help='Target platform for cross-compiling, e.g. cygwin or win32')
    opt.add_option('--mixed', action='store_true', default=False, help='Build with 32/64 bits mixed mode')
    opt.add_option('--debug', action='store_true', default=False, dest='debug', help='Build debuggable binaries')

    # options affecting general jack functionality
    opt.add_option('--classic', action='store_true', default=False, help='Force enable standard JACK (jackd) even if D-Bus JACK (jackdbus) is enabled too')
    opt.add_option('--dbus', action='store_true', default=False, help='Enable D-Bus JACK (jackdbus)')
    opt.add_option('--autostart', type='string', default='default', help='Autostart method. Possible values: "default", "classic", "dbus", "none"')
    opt.add_option('--profile', action='store_true', default=False, help='Build with engine profiling')
    opt.add_option('--clients', default=64, type='int', dest='clients', help='Maximum number of JACK clients')
    opt.add_option('--ports-per-application', default=768, type='int', dest='application_ports', help='Maximum number of ports per application')
    opt.add_option('--systemd-unit', action='store_true', default=False, help='Install systemd units.')

    opt.set_auto_options_define('HAVE_%s')
    opt.set_auto_options_style('yesno_and_hack')

    # options with third party dependencies
    doxygen = opt.add_auto_option(
            'doxygen',
            help='Build doxygen documentation',
            conf_dest='BUILD_DOXYGEN_DOCS',
            default=False)
    doxygen.find_program('doxygen')
    alsa = opt.add_auto_option(
            'alsa',
            help='Enable ALSA driver',
            conf_dest='BUILD_DRIVER_ALSA')
    alsa.check_cfg(
            package='alsa >= 1.0.18',
            args='--cflags --libs')
    firewire = opt.add_auto_option(
            'firewire',
            help='Enable FireWire driver (FFADO)',
            conf_dest='BUILD_DRIVER_FFADO')
    firewire.check_cfg(
            package='libffado >= 1.999.17',
            args='--cflags --libs')
    iio = opt.add_auto_option(
            'iio',
            help='Enable IIO driver',
            conf_dest='BUILD_DRIVER_IIO')
    iio.check_cfg(
            package='gtkIOStream >= 1.4.0',
            args='--cflags --libs')
    iio.check_cfg(
            package='eigen3 >= 3.1.2',
            args='--cflags --libs')
    portaudio = opt.add_auto_option(
            'portaudio',
            help='Enable Portaudio driver',
            conf_dest='BUILD_DRIVER_PORTAUDIO')
    portaudio.check(header_name='windows.h') # only build portaudio on windows
    portaudio.check_cfg(
            package='portaudio-2.0 >= 19',
            uselib_store='PORTAUDIO',
            args='--cflags --libs')
    winmme = opt.add_auto_option(
            'winmme',
            help='Enable WinMME driver',
            conf_dest='BUILD_DRIVER_WINMME')
    winmme.check(
            header_name=['windows.h', 'mmsystem.h'],
            msg='Checking for header mmsystem.h')

    celt = opt.add_auto_option(
            'celt',
            help='Build with CELT')
    celt.add_function(check_for_celt)

    # Suffix _PKG to not collide with HAVE_OPUS defined by the option.
    opus = opt.add_auto_option(
            'opus',
            help='Build Opus netjack2')
    opus.check(header_name='opus/opus_custom.h')
    opus.check_cfg(
            package='opus >= 0.9.0',
            args='--cflags --libs',
            define_name='HAVE_OPUS_PKG')

    samplerate = opt.add_auto_option(
            'samplerate',
            help='Build with libsamplerate')
    samplerate.check_cfg(
            package='samplerate',
            args='--cflags --libs')
    sndfile = opt.add_auto_option(
            'sndfile',
            help='Build with libsndfile')
    sndfile.check_cfg(
            package='sndfile',
            args='--cflags --libs')
    readline = opt.add_auto_option(
            'readline',
            help='Build with readline')
    readline.check(lib='readline')
    readline.check(
            header_name=['stdio.h', 'readline/readline.h'],
            msg='Checking for header readline/readline.h')
    sd = opt.add_auto_option(
            'systemd',
            help='Use systemd notify')
    sd.check(header_name='systemd/sd-daemon.h')
    sd.check(lib='systemd')
    db = opt.add_auto_option(
            'db',
            help='Use Berkeley DB (metadata)')
    db.check(header_name='db.h')
    db.check(lib='db')

    # dbus options
    opt.recurse('dbus')

    # this must be called before the configure phase
    opt.apply_auto_options_hack()

def detect_platform(conf):
    # GNU/kFreeBSD and GNU/Hurd are treated as Linux
    platforms = [
        # ('KEY, 'Human readable name', ['strings', 'to', 'check', 'for'])
        ('IS_LINUX',   'Linux',   ['gnu0', 'gnukfreebsd', 'linux', 'posix']),
        ('IS_MACOSX',  'MacOS X', ['darwin']),
        ('IS_SUN',     'SunOS',   ['sunos']),
        ('IS_WINDOWS', 'Windows', ['cygwin', 'msys', 'win32'])
    ]

    for key,name,strings in platforms:
        conf.env[key] = False

    conf.start_msg('Checking platform')
    platform = Options.options.platform
    for key,name,strings in platforms:
        for s in strings:
            if platform.startswith(s):
                conf.env[key] = True
                conf.end_msg(name, color='CYAN')
                break


def configure(conf):
    conf.load('compiler_cxx')
    conf.load('compiler_c')

    detect_platform(conf)

    if conf.env['IS_WINDOWS']:
        conf.env.append_unique('CCDEFINES', '_POSIX')
        conf.env.append_unique('CXXDEFINES', '_POSIX')

    conf.env.append_unique('CXXFLAGS', '-Wall')
    conf.env.append_unique('CXXFLAGS', '-std=gnu++11')
    conf.env.append_unique('CFLAGS', '-Wall')

    if conf.env['IS_MACOSX']:
        conf.check(lib='aften', uselib='AFTEN', define_name='AFTEN')
        conf.check_cxx(
            fragment=''
                + '#include <aften/aften.h>\n'
                + 'int\n'
                + 'main(void)\n'
                + '{\n'
                + 'AftenContext fAftenContext;\n'
                + 'aften_set_defaults(&fAftenContext);\n'
                + 'unsigned char *fb;\n'
                + 'float *buf=new float[10];\n'
                + 'int res = aften_encode_frame(&fAftenContext, fb, buf, 1);\n'
                + '}\n',
            lib='aften',
            msg='Checking for aften_encode_frame()',
            define_name='HAVE_AFTEN_NEW_API',
            mandatory=False)

    conf.load('autooptions')

    conf.recurse('compat')

    # Check for functions.
    conf.check(
            fragment=''
                + '#define _GNU_SOURCE\n'
                + '#include <poll.h>\n'
                + '#include <signal.h>\n'
                + '#include <stddef.h>\n'
                + 'int\n'
                + 'main(void)\n'
                + '{\n'
                + '   ppoll(NULL, 0, NULL, NULL);\n'
                + '}\n',
            msg='Checking for ppoll',
            define_name='HAVE_PPOLL',
            mandatory=False)

    # Check for backtrace support
    conf.check(
        header_name='execinfo.h',
        define_name='HAVE_EXECINFO_H',
        mandatory=False)

    conf.recurse('common')
    if Options.options.dbus:
        conf.recurse('dbus')
        if conf.env['BUILD_JACKDBUS'] != True:
            conf.fatal('jackdbus was explicitly requested but cannot be built')
    if conf.env['IS_LINUX']:
        if Options.options.systemd_unit:
            conf.recurse('systemd')
        else:
            conf.env['SYSTEMD_USER_UNIT_DIR'] = None


    conf.recurse('example-clients')

    # test for the availability of ucontext, and how it should be used
    for t in ['gp_regs', 'uc_regs', 'mc_gregs', 'gregs']:
        fragment = '#include <ucontext.h>\n'
        fragment += 'int main() { ucontext_t *ucontext; return (int) ucontext->uc_mcontext.%s[0]; }' % t
        confvar = 'HAVE_UCONTEXT_%s' % t.upper()
        conf.check_cc(fragment=fragment, define_name=confvar, mandatory=False,
                      msg='Checking for ucontext->uc_mcontext.%s' % t)
        if conf.is_defined(confvar):
            conf.define('HAVE_UCONTEXT', 1)

    fragment = '#include <ucontext.h>\n'
    fragment += 'int main() { return NGREG; }'
    conf.check_cc(fragment=fragment, define_name='HAVE_NGREG', mandatory=False,
                  msg='Checking for NGREG')

    conf.env['LIB_PTHREAD'] = ['pthread']
    conf.env['LIB_DL'] = ['dl']
    conf.env['LIB_RT'] = ['rt']
    conf.env['LIB_M'] = ['m']
    conf.env['LIB_STDC++'] = ['stdc++']
    conf.env['JACK_API_VERSION'] = JACK_API_VERSION
    conf.env['JACK_VERSION'] = VERSION

    conf.env['BUILD_WITH_PROFILE'] = Options.options.profile
    conf.env['BUILD_WITH_32_64'] = Options.options.mixed
    conf.env['BUILD_CLASSIC'] = Options.options.classic
    conf.env['BUILD_DEBUG'] = Options.options.debug

    if conf.env['BUILD_JACKDBUS']:
        conf.env['BUILD_JACKD'] = conf.env['BUILD_CLASSIC']
    else:
        conf.env['BUILD_JACKD'] = True

    conf.env['BINDIR'] = conf.env['PREFIX'] + '/bin'

    if Options.options.htmldir:
        conf.env['HTMLDIR'] = Options.options.htmldir
    else:
        # set to None here so that the doxygen code can find out the highest
        # directory to remove upon install
        conf.env['HTMLDIR'] = None

    if Options.options.libdir:
        conf.env['LIBDIR'] = Options.options.libdir
    else:
        conf.env['LIBDIR'] = conf.env['PREFIX'] + '/lib'

    if Options.options.mandir:
        conf.env['MANDIR'] = Options.options.mandir
    else:
        conf.env['MANDIR'] = conf.env['PREFIX'] + '/share/man/man1'

    if conf.env['BUILD_DEBUG']:
        conf.env.append_unique('CXXFLAGS', '-g')
        conf.env.append_unique('CFLAGS', '-g')
        conf.env.append_unique('LINKFLAGS', '-g')

    if not Options.options.autostart in ['default', 'classic', 'dbus', 'none']:
        conf.fatal('Invalid autostart value "' + Options.options.autostart + '"')

    if Options.options.autostart == 'default':
        if conf.env['BUILD_JACKD']:
            conf.env['AUTOSTART_METHOD'] = 'classic'
        else:
            conf.env['AUTOSTART_METHOD'] = 'dbus'
    else:
        conf.env['AUTOSTART_METHOD'] = Options.options.autostart

    if conf.env['AUTOSTART_METHOD'] == 'dbus' and not conf.env['BUILD_JACKDBUS']:
        conf.fatal('D-Bus autostart mode was specified but jackdbus will not be built')
    if conf.env['AUTOSTART_METHOD'] == 'classic' and not conf.env['BUILD_JACKD']:
        conf.fatal('Classic autostart mode was specified but jackd will not be built')

    if conf.env['AUTOSTART_METHOD'] == 'dbus':
        conf.define('USE_LIBDBUS_AUTOLAUNCH', 1)
    elif conf.env['AUTOSTART_METHOD'] == 'classic':
        conf.define('USE_CLASSIC_AUTOLAUNCH', 1)

    conf.define('CLIENT_NUM', Options.options.clients)
    conf.define('PORT_NUM_FOR_CLIENT', Options.options.application_ports)

    if conf.env['IS_WINDOWS']:
        # we define this in the environment to maintain compatibility with
        # existing install paths that use ADDON_DIR rather than have to
        # have special cases for windows each time.
        conf.env['ADDON_DIR'] = conf.env['BINDIR'] + '/jack'
        # don't define ADDON_DIR in config.h, use the default 'jack' defined in
        # windows/JackPlatformPlug_os.h
    else:
        conf.env['ADDON_DIR'] = os.path.normpath(os.path.join(conf.env['LIBDIR'], 'jack'))
        conf.define('ADDON_DIR', conf.env['ADDON_DIR'])
        conf.define('JACK_LOCATION', os.path.normpath(os.path.join(conf.env['PREFIX'], 'bin')))

    if not conf.env['IS_WINDOWS']:
        conf.define('USE_POSIX_SHM', 1)
    conf.define('JACKMP', 1)
    if conf.env['BUILD_JACKDBUS']:
        conf.define('JACK_DBUS', 1)
    if conf.env['BUILD_WITH_PROFILE']:
        conf.define('JACK_MONITOR', 1)
    conf.write_config_header('config.h', remove=False)

    svnrev = None
    try:
        f = open('svnversion.h')
        data = f.read()
        m = re.match(r'^#define SVN_VERSION "([^"]*)"$', data)
        if m != None:
            svnrev = m.group(1)
        f.close()
    except IOError:
        pass

    if Options.options.mixed:
        conf.setenv(lib32, env=conf.env.derive())
        conf.env.append_unique('CXXFLAGS', '-m32')
        conf.env.append_unique('CFLAGS', '-m32')
        conf.env.append_unique('LINKFLAGS', '-m32')
        if Options.options.libdir32:
            conf.env['LIBDIR'] = Options.options.libdir32
        else:
            conf.env['LIBDIR'] = conf.env['PREFIX'] + '/lib32'
        # libdb does not work in mixed mode
<<<<<<< HEAD
        conf.env['HAVE_DB'] = 0
        conf.env['HAVE_DB_H'] = 0
        conf.env['LIB_DB'] = []
        # no need for opus in 32bit mixed mode clients
        conf.env['LIB_OPUS'] = []
=======
        conf.all_envs[lib32]['HAVE_DB'] = 0
        conf.all_envs[lib32]['HAVE_DB_H'] = 0
        conf.all_envs[lib32]['LIB_DB'] = []
        # no need for opus in 32bit mixed mode clients
        conf.all_envs[lib32]['LIB_OPUS'] = []
>>>>>>> 003f2deb
        # someone tell me where this file gets written please..
        conf.write_config_header('config.h')

    print()
    print('==================')
    version_msg = 'JACK ' + VERSION
    if svnrev:
        version_msg += ' exported from r' + svnrev
    else:
        version_msg += ' svn revision will checked and eventually updated during build'
    print(version_msg)

    conf.msg('Maximum JACK clients', Options.options.clients, color='NORMAL')
    conf.msg('Maximum ports per application', Options.options.application_ports, color='NORMAL')

    conf.msg('Install prefix', conf.env['PREFIX'], color='CYAN')
    conf.msg('Library directory', conf.all_envs['']['LIBDIR'], color='CYAN')
    if conf.env['BUILD_WITH_32_64']:
        conf.msg('32-bit library directory', conf.all_envs[lib32]['LIBDIR'], color='CYAN')
    conf.msg('Drivers directory', conf.env['ADDON_DIR'], color='CYAN')
    display_feature(conf, 'Build debuggable binaries', conf.env['BUILD_DEBUG'])

    tool_flags = [
        ('C compiler flags',   ['CFLAGS', 'CPPFLAGS']),
        ('C++ compiler flags', ['CXXFLAGS', 'CPPFLAGS']),
        ('Linker flags',       ['LINKFLAGS', 'LDFLAGS'])
    ]
    for name,vars in tool_flags:
        flags = []
        for var in vars:
            flags += conf.all_envs[''][var]
        conf.msg(name, repr(flags), color='NORMAL')

    if conf.env['BUILD_WITH_32_64']:
        conf.msg('32-bit C compiler flags', repr(conf.all_envs[lib32]['CFLAGS']))
        conf.msg('32-bit C++ compiler flags', repr(conf.all_envs[lib32]['CXXFLAGS']))
        conf.msg('32-bit linker flags', repr(conf.all_envs[lib32]['LINKFLAGS']))
    display_feature(conf, 'Build with engine profiling', conf.env['BUILD_WITH_PROFILE'])
    display_feature(conf, 'Build with 32/64 bits mixed mode', conf.env['BUILD_WITH_32_64'])

    display_feature(conf, 'Build standard JACK (jackd)', conf.env['BUILD_JACKD'])
    display_feature(conf, 'Build D-Bus JACK (jackdbus)', conf.env['BUILD_JACKDBUS'])
    conf.msg('Autostart method', conf.env['AUTOSTART_METHOD'])

    if conf.env['BUILD_JACKDBUS'] and conf.env['BUILD_JACKD']:
        print(Logs.colors.RED + 'WARNING !! mixing both jackd and jackdbus may cause issues:' + Logs.colors.NORMAL)
        print(Logs.colors.RED + 'WARNING !! jackdbus does not use .jackdrc nor qjackctl settings' + Logs.colors.NORMAL)

    conf.summarize_auto_options()

    if conf.env['BUILD_JACKDBUS']:
        conf.msg('D-Bus service install directory', conf.env['DBUS_SERVICES_DIR'], color='CYAN')

        if conf.env['DBUS_SERVICES_DIR'] != conf.env['DBUS_SERVICES_DIR_REAL']:
            print()
            print(Logs.colors.RED + 'WARNING: D-Bus session services directory as reported by pkg-config is')
            print(Logs.colors.RED + 'WARNING:', end=' ')
            print(Logs.colors.CYAN + conf.env['DBUS_SERVICES_DIR_REAL'])
            print(Logs.colors.RED + 'WARNING: but service file will be installed in')
            print(Logs.colors.RED + 'WARNING:', end=' ')
            print(Logs.colors.CYAN + conf.env['DBUS_SERVICES_DIR'])
            print(Logs.colors.RED + 'WARNING: You may need to adjust your D-Bus configuration after installing jackdbus')
            print('WARNING: You can override dbus service install directory')
            print('WARNING: with --enable-pkg-config-dbus-service-dir option to this script')
            print(Logs.colors.NORMAL, end=' ')
    print()

def init(ctx):
    for y in (BuildContext, CleanContext, InstallContext, UninstallContext):
        name = y.__name__.replace('Context','').lower()
        class tmp(y):
            cmd = name + '_' + lib32
            variant = lib32

def obj_add_includes(bld, obj):
    if bld.env['BUILD_JACKDBUS']:
        obj.includes += ['dbus']

    if bld.env['IS_LINUX']:
        obj.includes += ['linux', 'posix']

    if bld.env['IS_MACOSX']:
        obj.includes += ['macosx', 'posix']

    if bld.env['IS_SUN']:
        obj.includes += ['posix', 'solaris']

    if bld.env['IS_WINDOWS']:
        obj.includes += ['windows']

# FIXME: Is SERVER_SIDE needed?
def build_jackd(bld):
    jackd = bld(
        features = ['cxx', 'cxxprogram'],
        defines = ['HAVE_CONFIG_H','SERVER_SIDE'],
        includes = ['.', 'common', 'common/jack'],
        target = 'jackd',
        source = ['common/Jackdmp.cpp'],
        use = ['serverlib', 'SYSTEMD']
    )

    if bld.env['BUILD_JACKDBUS']:
        jackd.source += ['dbus/audio_reserve.c', 'dbus/reserve.c']
        jackd.use += ['DBUS-1']

    if bld.env['IS_LINUX']:
        jackd.use += ['DL', 'M', 'PTHREAD', 'RT', 'STDC++']

    if bld.env['IS_MACOSX']:
        jackd.use += ['DL', 'PTHREAD']
        jackd.framework = ['CoreFoundation']

    if bld.env['IS_SUN']:
        jackd.use += ['DL', 'PTHREAD']

    obj_add_includes(bld, jackd)

    return jackd

# FIXME: Is SERVER_SIDE needed?
def create_driver_obj(bld, **kw):
    if bld.env['IS_MACOSX'] or bld.env['IS_WINDOWS']:
        # On MacOSX this is necessary.
        # I do not know if this is necessary on Windows.
        # Note added on 2015-12-13 by karllinden.
        if 'use' in kw:
            kw['use'] += ['serverlib']
        else:
            kw['use'] = ['serverlib']

    driver = bld(
        features = ['c', 'cxx', 'cshlib', 'cxxshlib'],
        defines = ['HAVE_CONFIG_H', 'SERVER_SIDE'],
        includes = ['.', 'common', 'common/jack'],
        install_path = '${ADDON_DIR}/',
        **kw)

    if bld.env['IS_WINDOWS']:
        driver.env['cxxshlib_PATTERN'] = 'jack_%s.dll'
    else:
        driver.env['cxxshlib_PATTERN'] = 'jack_%s.so'

    obj_add_includes(bld, driver)

    return driver

def build_drivers(bld):
    # Non-hardware driver sources. Lexically sorted.
    dummy_src = [
        'common/JackDummyDriver.cpp'
    ]

    loopback_src = [
        'common/JackLoopbackDriver.cpp'
    ]

    net_src = [
        'common/JackNetDriver.cpp'
    ]

    netone_src = [
        'common/JackNetOneDriver.cpp',
        'common/netjack.c',
        'common/netjack_packet.c'
    ]

    proxy_src = [
        'common/JackProxyDriver.cpp'
    ]

    # Hardware driver sources. Lexically sorted.
    alsa_src = [
        'common/memops.c',
        'linux/alsa/JackAlsaDriver.cpp',
        'linux/alsa/alsa_rawmidi.c',
        'linux/alsa/alsa_seqmidi.c',
        'linux/alsa/alsa_midi_jackmp.cpp',
        'linux/alsa/generic_hw.c',
        'linux/alsa/hdsp.c',
        'linux/alsa/alsa_driver.c',
        'linux/alsa/hammerfall.c',
        'linux/alsa/ice1712.c'
    ]

    alsarawmidi_src = [
        'linux/alsarawmidi/JackALSARawMidiDriver.cpp',
        'linux/alsarawmidi/JackALSARawMidiInputPort.cpp',
        'linux/alsarawmidi/JackALSARawMidiOutputPort.cpp',
        'linux/alsarawmidi/JackALSARawMidiPort.cpp',
        'linux/alsarawmidi/JackALSARawMidiReceiveQueue.cpp',
        'linux/alsarawmidi/JackALSARawMidiSendQueue.cpp',
        'linux/alsarawmidi/JackALSARawMidiUtil.cpp'
    ]

    boomer_src = [
        'common/memops.c',
        'solaris/oss/JackBoomerDriver.cpp'
    ]

    coreaudio_src = [
        'macosx/coreaudio/JackCoreAudioDriver.mm',
        'common/JackAC3Encoder.cpp'
    ]

    coremidi_src = [
        'macosx/coremidi/JackCoreMidiInputPort.mm',
        'macosx/coremidi/JackCoreMidiOutputPort.mm',
        'macosx/coremidi/JackCoreMidiPhysicalInputPort.mm',
        'macosx/coremidi/JackCoreMidiPhysicalOutputPort.mm',
        'macosx/coremidi/JackCoreMidiVirtualInputPort.mm',
        'macosx/coremidi/JackCoreMidiVirtualOutputPort.mm',
        'macosx/coremidi/JackCoreMidiPort.mm',
        'macosx/coremidi/JackCoreMidiUtil.mm',
        'macosx/coremidi/JackCoreMidiDriver.mm'
    ]

    ffado_src = [
        'linux/firewire/JackFFADODriver.cpp',
        'linux/firewire/JackFFADOMidiInputPort.cpp',
        'linux/firewire/JackFFADOMidiOutputPort.cpp',
        'linux/firewire/JackFFADOMidiReceiveQueue.cpp',
        'linux/firewire/JackFFADOMidiSendQueue.cpp'
    ]

    iio_driver_src = [
        'linux/iio/JackIIODriver.cpp'
    ]

    oss_src = [
        'common/memops.c',
        'solaris/oss/JackOSSDriver.cpp'
    ]

    portaudio_src = [
        'windows/portaudio/JackPortAudioDevices.cpp',
        'windows/portaudio/JackPortAudioDriver.cpp',
    ]

    winmme_src = [
        'windows/winmme/JackWinMMEDriver.cpp',
        'windows/winmme/JackWinMMEInputPort.cpp',
        'windows/winmme/JackWinMMEOutputPort.cpp',
        'windows/winmme/JackWinMMEPort.cpp',
    ]

    # Create non-hardware driver objects. Lexically sorted.
    create_driver_obj(
        bld,
        target = 'dummy',
        source = dummy_src)

    create_driver_obj(
        bld,
        target = 'loopback',
        source = loopback_src)

    create_driver_obj(
        bld,
        target = 'net',
        source = net_src)

    create_driver_obj(
        bld,
        target = 'netone',
        source = netone_src,
        use = ['SAMPLERATE', 'CELT'])

    create_driver_obj(
        bld,
        target = 'proxy',
        source = proxy_src)

    # Create hardware driver objects. Lexically sorted after the conditional,
    # e.g. BUILD_DRIVER_ALSA.
    if bld.env['BUILD_DRIVER_ALSA']:
        create_driver_obj(
            bld,
            target = 'alsa',
            source = alsa_src,
            use = ['ALSA'])
        create_driver_obj(
            bld,
            target = 'alsarawmidi',
            source = alsarawmidi_src,
            use = ['ALSA'])

    if bld.env['BUILD_DRIVER_FFADO']:
        create_driver_obj(
            bld,
            target = 'firewire',
            source = ffado_src,
            use = ['LIBFFADO'])

    if bld.env['BUILD_DRIVER_IIO']:
        create_driver_obj(
            bld,
            target = 'iio',
            source = iio_src,
            use = ['GTKIOSTREAM', 'EIGEN3'])

    if bld.env['BUILD_DRIVER_PORTAUDIO']:
        create_driver_obj(
            bld,
            target = 'portaudio',
            source = portaudio_src,
            use = ['PORTAUDIO'])

    if bld.env['BUILD_DRIVER_WINMME']:
        create_driver_obj(
            bld,
            target = 'winmme',
            source = winmme_src,
            use = ['WINMME'])

    if bld.env['IS_MACOSX']:
        create_driver_obj(
            bld,
            target = 'coreaudio',
            source = coreaudio_src,
            use = ['AFTEN'],
            framework = ['AudioUnit', 'CoreAudio', 'CoreServices'])

        create_driver_obj(
            bld,
            target = 'coremidi',
            source = coremidi_src,
            use = ['serverlib'], # FIXME: Is this needed?
            framework = ['AudioUnit', 'CoreMIDI', 'CoreServices', 'Foundation'])

    if bld.env['IS_SUN']:
        create_driver_obj(
            bld,
            target = 'boomer',
            source = boomer_src)
        create_driver_obj(
            bld,
            target = 'oss',
            source = oss_src)

def build(bld):
    if not bld.variant and bld.env['BUILD_WITH_32_64']:
        Options.commands.append(bld.cmd + '_' + lib32)

    # process subfolders from here
    bld.recurse('common')

    if bld.variant:
        # only the wscript in common/ knows how to handle variants
        return

    bld.recurse('compat')

    if not os.access('svnversion.h', os.R_OK):
        def post_run(self):
            sg = Utils.h_file(self.outputs[0].abspath(self.env))
            #print sg.encode('hex')
            Build.bld.node_sigs[self.env.variant()][self.outputs[0].id] = sg

        script = bld.path.find_resource('svnversion_regenerate.sh')
        script = script.abspath()

        bld(
                rule = '%s ${TGT}' % script,
                name = 'svnversion',
                runnable_status = Task.RUN_ME,
                before = 'c cxx',
                color = 'BLUE',
                post_run = post_run,
                source = ['svnversion_regenerate.sh'],
                target = [bld.path.find_or_declare('svnversion.h')]
        )

    if bld.env['BUILD_JACKD']:
        build_jackd(bld)

    build_drivers(bld)

    bld.recurse('example-clients')
    if bld.env['IS_LINUX']:
        bld.recurse('man')
        bld.recurse('systemd')
    if not bld.env['IS_WINDOWS']:
        bld.recurse('tests')
    if bld.env['BUILD_JACKDBUS']:
        bld.recurse('dbus')

    if bld.env['BUILD_DOXYGEN_DOCS']:
        html_build_dir = bld.path.find_or_declare('html').abspath()

        bld(
            features = 'subst',
            source = 'doxyfile.in',
            target = 'doxyfile',
            HTML_BUILD_DIR = html_build_dir,
            SRCDIR = bld.srcnode.abspath(),
            VERSION = VERSION
        )

        # There are two reasons for logging to doxygen.log and using it as
        # target in the build rule (rather than html_build_dir):
        # (1) reduce the noise when running the build
        # (2) waf has a regular file to check for a timestamp. If the directory
        #     is used instead waf will rebuild the doxygen target (even upon
        #     install).
        def doxygen(task):
            doxyfile = task.inputs[0].abspath()
            logfile = task.outputs[0].abspath()
            cmd = '%s %s &> %s' % (task.env['DOXYGEN'][0], doxyfile, logfile)
            return task.exec_command(cmd)

        bld(
            rule = doxygen,
            source = 'doxyfile',
            target = 'doxygen.log'
        )

        # Determine where to install HTML documentation. Since share_dir is the
        # highest directory the uninstall routine should remove, there is no
        # better candidate for share_dir, but the requested HTML directory if
        # --htmldir is given.
        if bld.env['HTMLDIR']:
            html_install_dir = bld.options.destdir + bld.env['HTMLDIR']
            share_dir = html_install_dir
        else:
            share_dir = bld.options.destdir + bld.env['PREFIX'] + '/share/jack-audio-connection-kit'
            html_install_dir = share_dir + '/reference/html/'

        if bld.cmd == 'install':
            if os.path.isdir(html_install_dir):
                Logs.pprint('CYAN', 'Removing old doxygen documentation installation...')
                shutil.rmtree(html_install_dir)
                Logs.pprint('CYAN', 'Removing old doxygen documentation installation done.')
            Logs.pprint('CYAN', 'Installing doxygen documentation...')
            shutil.copytree(html_build_dir, html_install_dir)
            Logs.pprint('CYAN', 'Installing doxygen documentation done.')
        elif bld.cmd =='uninstall':
            Logs.pprint('CYAN', 'Uninstalling doxygen documentation...')
            if os.path.isdir(share_dir):
                shutil.rmtree(share_dir)
            Logs.pprint('CYAN', 'Uninstalling doxygen documentation done.')
        elif bld.cmd =='clean':
            if os.access(html_build_dir, os.R_OK):
                Logs.pprint('CYAN', 'Removing doxygen generated documentation...')
                shutil.rmtree(html_build_dir)
                Logs.pprint('CYAN', 'Removing doxygen generated documentation done.')

def dist(ctx):
    # This code blindly assumes it is working in the toplevel source directory.
    if not os.path.exists('svnversion.h'):
        os.system('./svnversion_regenerate.sh svnversion.h')

from waflib import TaskGen
@TaskGen.extension('.mm')
def mm_hook(self, node):
    """Alias .mm files to be compiled the same as .cpp files, gcc will do the right thing."""
    return self.create_compiled_task('cxx', node)<|MERGE_RESOLUTION|>--- conflicted
+++ resolved
@@ -398,19 +398,11 @@
         else:
             conf.env['LIBDIR'] = conf.env['PREFIX'] + '/lib32'
         # libdb does not work in mixed mode
-<<<<<<< HEAD
-        conf.env['HAVE_DB'] = 0
-        conf.env['HAVE_DB_H'] = 0
-        conf.env['LIB_DB'] = []
-        # no need for opus in 32bit mixed mode clients
-        conf.env['LIB_OPUS'] = []
-=======
         conf.all_envs[lib32]['HAVE_DB'] = 0
         conf.all_envs[lib32]['HAVE_DB_H'] = 0
         conf.all_envs[lib32]['LIB_DB'] = []
         # no need for opus in 32bit mixed mode clients
         conf.all_envs[lib32]['LIB_OPUS'] = []
->>>>>>> 003f2deb
         # someone tell me where this file gets written please..
         conf.write_config_header('config.h')
 
