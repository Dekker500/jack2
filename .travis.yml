language:
    - cpp
sudo: required

matrix:
  include:
    # linux with gcc 9
    - os: linux
      addons:
        apt:
          sources:
            - ubuntu-toolchain-r-test
          install:
            - gcc-9
      dist: bionic
      env:
        - MATRIX_EVAL="CC=gcc-9 CXX=g++-9"
      compiler: gcc
    # linux with gcc 8
    - os: linux
      addons:
        apt:
          sources:
            - ubuntu-toolchain-r-test
          install:
            - gcc-8
      dist: bionic
      env:
        - MATRIX_EVAL="CC=gcc-8 CXX=g++-8"
      compiler: gcc
    # linux with gcc 7
    - os: linux
      addons:
        apt:
          sources:
            - ubuntu-toolchain-r-test
          install:
            - gcc-7
      dist: bionic
      env:
        - MATRIX_EVAL="CC=gcc-7 CXX=g++-7"
      compiler: gcc
    # linux with gcc 6
    - os: linux
      addons:
        apt:
          sources:
            - ubuntu-toolchain-r-test
          install:
            - gcc-6
      dist: bionic
      env:
        - MATRIX_EVAL="CC=gcc-6 CXX=g++-6"
      compiler: gcc
    # linux with gcc 5
    - os: linux
      dist: bionic
      env:
        - MATRIX_EVAL="CC=gcc CXX=g++"
      compiler: gcc
    # linux with gcc 4
    - os: linux
      dist: xenial
      env:
        - MATRIX_EVAL="CC=gcc CXX=g++"
      compiler: gcc
    # linux with clang 8
    - os: linux
      addons:
        apt:
          sources:
            - ubuntu-toolchain-r-test
          install:
            - clang-8
      dist: bionic
      env:
        - MATRIX_EVAL="CC=clang-8 CXX=clang++-8"
      compiler: clang
    # linux with clang 6
    - os: linux
      addons:
        apt:
          sources:
            - ubuntu-toolchain-r-test
          install:
            - clang-6.0
      dist: bionic
      env:
        - MATRIX_EVAL="CC=clang-6.0 CXX=clang++-6.0"
      compiler: clang
    # linux with clang 3.8
    - os: linux
      addons:
        apt:
          sources:
            - ubuntu-toolchain-r-test
          install:
            - clang-3.8
      dist: xenial
      env:
        - MATRIX_EVAL="CC=clang-3.8 CXX=clang++-3.8"
      compiler: clang
<<<<<<< HEAD
    ## osx with xcode8.3/clang
    #- os: osx
      #osx_image: xcode8.3
      #compiler: clang
    ## osx with xcode9.2/clang
    #- os: osx
      #osx_image: xcode9.2
      #compiler: clang
    ## osx with xcode10.0/clang
    #- os: osx
      #osx_image: xcode10
      #compiler: clang
    ## osx with xcode10.1/clang
    #- os: osx
      #osx_image: xcode10.1
      #compiler: clang
    ## osx with xcode/clang (default)
    #- os: osx
      #compiler: clang
=======
    # linux with clang 3.5
    - os: linux
      dist: xenial
      env:
        - MATRIX_EVAL="CC=clang-3.5 CXX=clang++-3.5"
      compiler: clang
    # osx with xcode8.3/clang
    - os: osx
      osx_image: xcode8.3
      compiler: clang
    # osx with xcode9.2/clang
    - os: osx
      osx_image: xcode9.2
      compiler: clang
    # osx with xcode10.0/clang
    - os: osx
      osx_image: xcode10
      compiler: clang
    # osx with xcode10.1/clang
    - os: osx
      osx_image: xcode10.1
      compiler: clang
    # osx with xcode/clang (default)
    - os: osx
      compiler: clang
>>>>>>> f5d5460b

before_install:
  - eval "${MATRIX_EVAL}"
    # uninstalling oclint, as it's preinstalled and conflicts with all versions of gcc
  - if [[ "$TRAVIS_OS_NAME" == "osx" ]]; then
    brew cask uninstall oclint || true;
    brew update;
    fi
  - if [[ "$TRAVIS_OS_NAME" == "linux" ]]; then sudo apt-get -qq update; fi

install:
  - ./.ci/install-deps.sh

before_script:
  - if [[ "$TRAVIS_OS_NAME" == "osx" ]]; then export PKG_CONFIG_PATH=/usr/local/lib/pkgconfig; fi

script:
    - if [ "$TRAVIS_OS_NAME" == "linux" ]; then
        ./waf configure --prefix=/usr --alsa --classic --dbus --systemd-unit;
        ./waf -v build;
        sudo ./waf -v install;
      fi
    - if [ "$TRAVIS_OS_NAME" == "osx" ]; then
        CXXFLAGS="${CXXFLAGS} -flax-vector-conversions" python2 ./waf configure;
        CXXFLAGS="${CXXFLAGS} -flax-vector-conversions" python2 ./waf -v build;
        sudo python2 ./waf -v install;
      fi
# run very basic tests
    - sudo .ci/test_run.sh

branches:
  only:
    - /.*/

notifications:
  email: false
# vim:set ts=2 sw=2 et:<|MERGE_RESOLUTION|>--- conflicted
+++ resolved
@@ -100,7 +100,6 @@
       env:
         - MATRIX_EVAL="CC=clang-3.8 CXX=clang++-3.8"
       compiler: clang
-<<<<<<< HEAD
     ## osx with xcode8.3/clang
     #- os: osx
       #osx_image: xcode8.3
@@ -120,33 +119,6 @@
     ## osx with xcode/clang (default)
     #- os: osx
       #compiler: clang
-=======
-    # linux with clang 3.5
-    - os: linux
-      dist: xenial
-      env:
-        - MATRIX_EVAL="CC=clang-3.5 CXX=clang++-3.5"
-      compiler: clang
-    # osx with xcode8.3/clang
-    - os: osx
-      osx_image: xcode8.3
-      compiler: clang
-    # osx with xcode9.2/clang
-    - os: osx
-      osx_image: xcode9.2
-      compiler: clang
-    # osx with xcode10.0/clang
-    - os: osx
-      osx_image: xcode10
-      compiler: clang
-    # osx with xcode10.1/clang
-    - os: osx
-      osx_image: xcode10.1
-      compiler: clang
-    # osx with xcode/clang (default)
-    - os: osx
-      compiler: clang
->>>>>>> f5d5460b
 
 before_install:
   - eval "${MATRIX_EVAL}"
